--- conflicted
+++ resolved
@@ -5,15 +5,11 @@
 ## Installation
 
 ```bash
-<<<<<<< HEAD
 # for stable version
 pip install firefin
 
 # for test and nightly version
 pip install -i https://test.pypi.org/simple/ firefin
-=======
-# We have not released the package to pypi yet, so you need to install from source!!!
->>>>>>> 0dbc2154
 
 # Install from source for loacl testing!!!
 ## replace $ThisRepoURL with the actual repo url
@@ -45,10 +41,10 @@
 ## Start to code
 
 ```python
-import fire
+import firefin
 
 # get data
-data = fire.fetch_data(["open", "close", "volume"])
+data = firefin.fetch_data(["open", "close", "volume"])
 open_price = data["open"]
 
 
@@ -60,10 +56,10 @@
 factor = pv_corr(data["close"], data["volume"])
 
 # compute forward returns
-fr = fire.compute_forward_returns(open_price.shift(-1), [1, 5, 10])
+fr = firefin.compute_forward_returns(open_price.shift(-1), [1, 5, 10])
 
 # evaluate factor
-mng = fire.Evaluator(factor, fr)
+mng = firefin.Evaluator(factor, fr)
 mng.get_ic("pearson")
 mng.get_quantile_returns(5)
 
