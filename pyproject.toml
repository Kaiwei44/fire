[tool.black]
line-length = 120

[build-system]
requires = ["setuptools>=65.5.0", "wheel"]
build-backend = "setuptools.build_meta"

[project]
name = "fire"
version = "0.1.0"
description = "The bundled opensource toolkit for book Navigate through the Factor Zoo: The Science of Factor Investing."
readme = "README.md"
<<<<<<< HEAD
authors = [{ name = "Renjie Liao", email = "auderson@qq.com" }, { name = "Baochen Qiao", email = "baochenqiao@gmail.com" }]
=======
authors = [{name = "Renjie Liao", email = "liao.renjie@qq.com"}, {name="Baochen Qiao", email="baochenqiao@gmail.com"}]
>>>>>>> 81b4b259
dependencies = [
    "click >= 8.1.3",
]

[project.scripts]
<<<<<<< HEAD
navi = "fire.cli.command:cli"
=======
fire = "navi_quant.cli.command:cli"
>>>>>>> 81b4b259
<|MERGE_RESOLUTION|>--- conflicted
+++ resolved
@@ -10,18 +10,10 @@
 version = "0.1.0"
 description = "The bundled opensource toolkit for book Navigate through the Factor Zoo: The Science of Factor Investing."
 readme = "README.md"
-<<<<<<< HEAD
 authors = [{ name = "Renjie Liao", email = "auderson@qq.com" }, { name = "Baochen Qiao", email = "baochenqiao@gmail.com" }]
-=======
-authors = [{name = "Renjie Liao", email = "liao.renjie@qq.com"}, {name="Baochen Qiao", email="baochenqiao@gmail.com"}]
->>>>>>> 81b4b259
 dependencies = [
     "click >= 8.1.3",
 ]
 
 [project.scripts]
-<<<<<<< HEAD
-navi = "fire.cli.command:cli"
-=======
-fire = "navi_quant.cli.command:cli"
->>>>>>> 81b4b259
+fire = "fire.cli.command:cli"