# Licensed under the Apache License: http://www.apache.org/licenses/LICENSE-2.0
# For details: https://github.com/fire-institute/fire/blob/master/NOTICE.txt
import os
import pathlib
import yaml
import json
from loguru import logger

<<<<<<< HEAD
# Load configuration from YAML file
=======

# Load configuration from YAML file, windows with default Decode
>>>>>>> aeb0ef9d
with open(os.path.join(os.path.dirname(__file__), "config.yaml"), "r", encoding="utf-8") as stream:
    config = yaml.safe_load(stream)

# Load configuration from YAML file

# Define DATA_PATH based on configuration, expanding user and resolving path

if os.name == "posix":
    DATA_PATH = config.get("paths", {}).get("unix", "~/.fire/data/raw/")
else:
    DATA_PATH = config.get("paths", {}).get("windows", "D:\\Data\\AStockData\\raw")

# resolve ~ and envars
DATA_PATH = pathlib.Path(DATA_PATH).expanduser().resolve()

# load data maps from config
DATA_MAPS = config.get("data_maps", {})

json_files = list(DATA_PATH.glob("*.json"))
if json_files:
    for json_file in json_files:
        with open(json_file, "r") as f:
            DATA_MAPS.update(json.load(f))
else:
    import multiprocessing as _mp

    if _mp.current_process().name == "MainProcess":
        logger.info("No additional JSON files found in DATA_PATH, load default DATA_MAPS.")<|MERGE_RESOLUTION|>--- conflicted
+++ resolved
@@ -6,12 +6,7 @@
 import json
 from loguru import logger
 
-<<<<<<< HEAD
-# Load configuration from YAML file
-=======
-
 # Load configuration from YAML file, windows with default Decode
->>>>>>> aeb0ef9d
 with open(os.path.join(os.path.dirname(__file__), "config.yaml"), "r", encoding="utf-8") as stream:
     config = yaml.safe_load(stream)
 
